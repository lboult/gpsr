--- conflicted
+++ resolved
@@ -2,22 +2,12 @@
 from torch.nn import Module
 
 from phase_space_reconstruction.histogram import histogram2d
-<<<<<<< HEAD
-
-
-class ImageDiagnostic(Module):
-    def __init__(self, bins, bandwidth=None, x="x", y="y"):
-        """
-
-        :param bins: 1D tensor of bin edges for image diagnostic
-=======
 from bmadx.bmad_torch.track_torch import Beam
 
 
 class ImageDiagnostic(Module):
     def __init__(self, bins_x: Tensor, bins_y, bandwidth: float, x="x", y="y"):
         """
-
         Parameters
         ----------
         bins_x : Tensor
@@ -34,40 +24,17 @@
 
         y : str, optional
             Beam attribute coorsponding to the vertical image axis. Default: `y`
->>>>>>> e2d7c8b7
         """
 
         super(ImageDiagnostic, self).__init__()
         self.x = x
         self.y = y
 
-<<<<<<< HEAD
-        self.register_buffer("bins", bins)
-        self.register_buffer("resolution", bins[1] - bins[0])
-        self.register_buffer(
-            "bandwidth", self.resolution if bandwidth is None else bandwidth
-        )
-        self.register_buffer(
-            "mesh",
-            torch.cat(
-                [ele.unsqueeze(0) for ele in torch.meshgrid(self.bins, self.bins, indexing='ij')],
-                dim=0,
-            ),
-        )
-
-
-    def forward(self, beam):
-        """
-        :param beam:
-             :return: ('batch_shape' x M x M) tensor with pixel intensities for M x M images
-        """
-=======
         self.register_buffer("bins_x", bins_x)
         self.register_buffer("bins_y", bins_y)
         self.register_buffer("bandwidth", torch.tensor(bandwidth))
 
     def forward(self, beam: Beam):
->>>>>>> e2d7c8b7
         x_vals = getattr(beam, self.x)
         y_vals = getattr(beam, self.y)
         if not x_vals.shape == y_vals.shape:
@@ -75,10 +42,5 @@
 
         if len(x_vals.shape) == 1:
             raise ValueError("coords must be at least 2D")
-<<<<<<< HEAD
-        
-        return histogram2d(x_vals, y_vals, self.bins, self.bandwidth)
-=======
 
-        return histogram2d(x_vals, y_vals, self.bins_x, self.bins_y, self.bandwidth)
->>>>>>> e2d7c8b7
+        return histogram2d(x_vals, y_vals, self.bins_x, self.bins_y, self.bandwidth)